[tool.poetry]
name = "SentenX"
version = "0.1.0"
description = ""
authors = ["Rafael Soares <rafael.soares@weni.ai>"]
readme = "README.md"

[tool.poetry.dependencies]
python = ">=3.10,<3.13"
langchain = "^0.0.281"
tiktoken = "^0.4.0"
elasticsearch = "^8.9.0"
boto3 = "^1.28.41"
fastapi = "^0.103.1"
uvicorn = "^0.23.2"
huggingface-hub = "^0.16.4"
<<<<<<< HEAD
sentry-sdk = {extras = ["fastapi"], version = "^1.35.0"}
=======
pypdf = "^3.17.0"
python-docx = "^1.1.0"
unstructured = "^0.10.29"
docx2txt = "^0.8"
networkx = "^3.2.1"
pandas = "^2.1.2"
openpyxl = "^3.1.2"
>>>>>>> c9bb00c5


[tool.poetry.group.dev.dependencies]
coverage = "^7.3.1"
black = "^23.9.1"
reportlab = "^4.0.7"
xlsxwriter = "^3.1.9"
flake8 = "^6.1.0"

[build-system]
requires = ["poetry-core"]
build-backend = "poetry.core.masonry.api"<|MERGE_RESOLUTION|>--- conflicted
+++ resolved
@@ -14,9 +14,7 @@
 fastapi = "^0.103.1"
 uvicorn = "^0.23.2"
 huggingface-hub = "^0.16.4"
-<<<<<<< HEAD
 sentry-sdk = {extras = ["fastapi"], version = "^1.35.0"}
-=======
 pypdf = "^3.17.0"
 python-docx = "^1.1.0"
 unstructured = "^0.10.29"
@@ -24,7 +22,6 @@
 networkx = "^3.2.1"
 pandas = "^2.1.2"
 openpyxl = "^3.1.2"
->>>>>>> c9bb00c5
 
 
 [tool.poetry.group.dev.dependencies]
