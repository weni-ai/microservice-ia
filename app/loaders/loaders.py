--- conflicted
+++ resolved
@@ -5,17 +5,14 @@
 
 from langchain.document_loaders import (
     TextLoader, PyPDFLoader, UnstructuredExcelLoader,
-<<<<<<< HEAD
     UnstructuredWordDocumentLoader, Docx2txtLoader,
-    PDFMinerLoader
-=======
-    UnstructuredWordDocumentLoader, Docx2txtLoader, UnstructuredURLLoader
->>>>>>> bc29ee86
+    PDFMinerLoader, UnstructuredURLLoader
 )
 from langchain.schema.document import Document
 from typing import Callable, List, Union
 from app.text_splitters import ITextSplitter
-
+from urllib.request import urlretrieve
+from urllib.parse import urlparse
 
 class DocumentLoader(ABC):
 
@@ -186,8 +183,7 @@
     loader = UnstructuredExcelLoader(file, mode="elements")
     return loader.load()
 
-from urllib.request import urlretrieve
-from urllib.parse import urlparse
+
 class XlsxLoader(DocumentLoader):
     def __init__(self, file:str) -> None:
         tmp_file, _ = self._get_temp_file(file)
