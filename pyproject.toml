[tool.poetry]
name = "SentenX"
version = "0.1.0"
description = ""
authors = ["Rafael Soares <rafael.soares@weni.ai>"]
readme = "README.md"

[tool.poetry.dependencies]
python = ">=3.10,<3.13"
langchain = "^0.0.281"
tiktoken = "^0.4.0"
elasticsearch = "^8.9.0"
boto3 = "^1.28.41"
fastapi = "^0.103.1"
uvicorn = "^0.23.2"
huggingface-hub = "^0.16.4"
<<<<<<< HEAD
pypdf = "^3.17.0"
python-docx = "^1.1.0"
unstructured = "^0.10.29"
docx2txt = "^0.8"
networkx = "^3.2.1"
pandas = "^2.1.2"
openpyxl = "^3.1.2"
=======
sentry-sdk = {extras = ["fastapi"], version = "^1.35.0"}
>>>>>>> 41fb300b


[tool.poetry.group.dev.dependencies]
coverage = "^7.3.1"
black = "^23.9.1"
reportlab = "^4.0.7"
xlsxwriter = "^3.1.9"
flake8 = "^6.1.0"

[build-system]
requires = ["poetry-core"]
build-backend = "poetry.core.masonry.api"<|MERGE_RESOLUTION|>--- conflicted
+++ resolved
@@ -14,7 +14,6 @@
 fastapi = "^0.103.1"
 uvicorn = "^0.23.2"
 huggingface-hub = "^0.16.4"
-<<<<<<< HEAD
 pypdf = "^3.17.0"
 python-docx = "^1.1.0"
 unstructured = "^0.10.29"
@@ -22,9 +21,8 @@
 networkx = "^3.2.1"
 pandas = "^2.1.2"
 openpyxl = "^3.1.2"
-=======
 sentry-sdk = {extras = ["fastapi"], version = "^1.35.0"}
->>>>>>> 41fb300b
+
 
 
 [tool.poetry.group.dev.dependencies]
