[tool.poetry]
name = "SentenX"
version = "0.1.0"
description = ""
authors = ["Rafael Soares <rafael.soares@weni.ai>"]
readme = "README.md"

[tool.poetry.dependencies]
python = ">=3.10,<3.13"
langchain = "^0.0.281"
tiktoken = "^0.4.0"
elasticsearch = "^8.9.0"
boto3 = "^1.28.41"
fastapi = "^0.103.1"
uvicorn = "^0.23.2"
huggingface-hub = "^0.16.4"
pypdf = "^3.17.0"
python-docx = "^1.1.0"
unstructured = "^0.10.29"
docx2txt = "^0.8"
networkx = "^3.2.1"
pandas = "^2.1.2"
openpyxl = "^3.1.2"
<<<<<<< HEAD
python-dotenv = "^1.0.0"
pydantic = "2.3.0"
celery = "^5.3.6"
redis = "^5.0.1"
=======
sentry-sdk = {extras = ["fastapi"], version = "^1.35.0"}

>>>>>>> ec1c24bf


[tool.poetry.group.dev.dependencies]
coverage = "^7.3.1"
black = "^23.9.1"
reportlab = "^4.0.7"
xlsxwriter = "^3.1.9"
flake8 = "^6.1.0"
lorem-text = "^2.1"
taskipy = "^1.12.2"

[build-system]
requires = ["poetry-core"]
build-backend = "poetry.core.masonry.api"


[tool.taskipy.tasks]
test = 'poetry run coverage run -m unittest discover ./app/tests/'
post_test = 'coverage html'
run = 'uvicorn app.main:main_app.api --reload'<|MERGE_RESOLUTION|>--- conflicted
+++ resolved
@@ -21,15 +21,12 @@
 networkx = "^3.2.1"
 pandas = "^2.1.2"
 openpyxl = "^3.1.2"
-<<<<<<< HEAD
+
 python-dotenv = "^1.0.0"
 pydantic = "2.3.0"
 celery = "^5.3.6"
 redis = "^5.0.1"
-=======
 sentry-sdk = {extras = ["fastapi"], version = "^1.35.0"}
-
->>>>>>> ec1c24bf
 
 
 [tool.poetry.group.dev.dependencies]
