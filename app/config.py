import os


class AppConfig:
    def __init__(self):
        self.product_index_name = os.environ.get(
            "INDEX_PRODUCTS_NAME", "catalog_products"
        )
        self.es_url = os.environ.get("ELASTICSEARCH_URL", "http://localhost:9200")
        self.embedding_type = os.environ.get("EMBEDDING_TYPE", "sagemaker")
        self.sagemaker = {
            "endpoint_name": os.environ.get(
                "SAGEMAKER_ENDPOINT_NAME",
                "huggingface-pytorch-inference-2023-07-28-21-01-20-147",
            ),
            "region_name": os.environ.get("SAGEMAKER_REGION_NAME", "us-east-1"),
        }
        self.huggingfacehub = {
            "repo_id": os.environ.get(
                "HUGGINGFACE_REPO_ID", "sentence-transformers/all-MiniLM-L6-v2"
            ),
            "task": os.environ.get("HUGGINGFACE_TASK", "feature-extraction"),
            "huggingfacehub_api_token": os.environ.get(
                "HUGGINGFACE_API_TOKEN", "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"
            ),
        }
<<<<<<< HEAD
        self.sentry_dsn = os.environ.get("SENTRY_DSN", "")
=======
        self.es_timeout = os.environ.get("ELASTICSEARCH_TIMEOUT", "30")
>>>>>>> 761eeed5
<|MERGE_RESOLUTION|>--- conflicted
+++ resolved
@@ -24,8 +24,5 @@
                 "HUGGINGFACE_API_TOKEN", "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"
             ),
         }
-<<<<<<< HEAD
         self.sentry_dsn = os.environ.get("SENTRY_DSN", "")
-=======
-        self.es_timeout = os.environ.get("ELASTICSEARCH_TIMEOUT", "30")
->>>>>>> 761eeed5
+        self.es_timeout = os.environ.get("ELASTICSEARCH_TIMEOUT", "30")