--- conflicted
+++ resolved
@@ -5,12 +5,7 @@
 
 from langchain.document_loaders import (
     TextLoader, PyPDFLoader, UnstructuredExcelLoader,
-<<<<<<< HEAD
-    UnstructuredWordDocumentLoader, Docx2txtLoader, UnstructuredURLLoader
-=======
-    UnstructuredWordDocumentLoader, Docx2txtLoader,
-    PDFMinerLoader
->>>>>>> 046774a1
+    UnstructuredWordDocumentLoader, Docx2txtLoader, UnstructuredURLLoader, PDFMinerLoader
 )
 from langchain.schema.document import Document
 from typing import Callable, List, Union
